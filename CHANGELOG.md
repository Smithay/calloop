--- conflicted
+++ resolved
@@ -2,14 +2,13 @@
 
 ## Unreleased
 
-<<<<<<< HEAD
-#### Changes
+#### Breaking Changes
 
 - The return type for `LoopHandle::insert_source` was renamed as
   `RegistrationToken` and can be used in `{enable,disable,update,remove,kill}`
   just like before.
 - Allow non-`'static` event sources and callbacks, so they can hold references
-  to other values. **Breaking Changes**:
+  to other values.
   - `LoopHandle::with_source` was removed. To achieve the same behaviour, use a
     `Dispatcher` and register it via the `LoopHandle::register_dispatcher`. The
     `EventSource` will be available using `Dispatcher::as_source_{ref,mut}`.
@@ -21,9 +20,8 @@
   - `LoopHandle::register_dispatcher` can be used in place of
     `LoopHandle::insert_source` when the source needs to be accessed after
     its insertion in the loop.
-=======
+
 ## 0.6.5 -- 2020-10-07
->>>>>>> 45b829ae
 
 #### Fixes
 
