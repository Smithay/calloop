# Change Log

## Unreleased

<<<<<<< HEAD
## 0.10.2 -- 2022-11-08

#### Bugfixes

- The return value of `LoopHandle::insert_idle` no longer borrows the `LoopHandle`.
=======
#### Breaking changes

- **Breaking:** The `TransientSource` is now an opaque type. It provides API methods for removing or
  replacing the wrapped source. This mitigates a potential leak of registration data if the
  TransientSource is replaced by direct assignment in a parent source.
>>>>>>> 99796f9e

## 0.10.1 -- 2022-06-20

#### Additions

- The `Channel` now has proxy methods for `Receiver::recv` and `Receiver::try_recv`
- Enable support for `target_os = "android"`

## 0.10.0 -- 2022-05-06

- **Breaking:** Calloop's internal storage is now backed by a `slotmap`. As a result the
  `RegistrationToken` is now `Copy+Clone`, and the low-level registration API of `Poll` is
  altered in a breaking way. MSRV is bumped to 1.49.
- **Breaking:** `generic::Fd` adapter is removed, as since that rust version `RawFd` implements
  `AsRawFd`, allowing it to be used directly in `Generic`.
- **Breaking:** The `EventSource` trait has a new associated type `Error`. This determines the type
  of the error variant returned by `EventSource::process_events()`. It must be convertible into
  `Box<dyn std::error::Error + Sync + Send>`.
- **Breaking:** All library-provided event sources now have their own error types for the
  associated `Error` type on the `EventSource` trait.
- **Breaking:** Many API functions now use Calloop's own error type (`calloop::Error`) instead of
  `std::io::Error` as the error variants of their returned results.
- **Breaking:** The `Timer` event source has been completely reworked and is now directly driven by
  calloop polling mechanism instead of a background thread. Timer multiplexing is now handled by
  creating multiple `Timer`s, and self-repeating timers is handled by the return value of the
  associated event callback.
- **Breaking:** The minimum supported Rust version is now 1.53.0
- Introduce `EventLoop::try_new_high_precision()` for sub-millisecond accuracy in the event loop
- The `PingSource` event source now uses an `eventfd` instead of a pipe on Linux.

## 0.9.2 -- 2021-12-27

#### Additions

- Introduce the methods `pre_run()` and `post_run()` to `EventSource`, allowing event sources
  to do preparations before entering a run/dispatch session, and cleanup afterwards. They have default
  implementations doing nothing.

## 0.9.1 -- 2021-08-10

- Update `nix` dependency to 0.22

## 0.9.0 -- 2021-06-29

#### Breaking changes

- MSRV is now 1.41
- The `futures` module now has a proper error type for `Scheduler::schedule()`
- The return type of `EventSource::process_events()` is now `io::Result<PostAction>` allowing
  the sources to directly request the event loop to reregister/disable/destroy them.
- The `Token` creation mechanism is now driven by a `TokenFactory`, that
  dynamically generates new unique token for sub-sources. Following for this
  if you create a new event source that is not built by composing the ones
  provided by calloop, you need to check if the `Token` provided to
  `process_events` is the same as the one you created when (re)registering
  your source. If you delegate `process_events` to a sub-source, you no longer
  need to check the `sub_id` before, instead the source you are delegating to
  is responsible to to this check.

#### Bugfixes

- Cancelling a timeout no longer prevents later timeouts from firing.

## 0.8.0 -- 2021-05-30

#### Breaking changes

- The `Dispatcher` type no longer has the closure type within its type parameters,
  but instead now has an explicit lifetime parameter, as well as the source type `S`
  and the event loop `Data` type. This allows the type to be explicitly named and
  stored into an other struct.

#### Additions

- `Token` now has a method `with_sub_id()` that returns a copy of the token
  but with the given `sub_id`.

## 0.7.2 -- 2021-02-09

#### Changes

- `EventLoop::run()` now accepts `Into<Option<Duration>>`, like `EventLoop::dispatch()`

#### Bugfixes

- The `Ping` event source now automatically disables itself when its sending end is
  dropped, preventing to always be considered readable (which caused a busy-loop).
  This also fixes a similar behavior of `Executor` and `Channel`, which use `Ping`
  internally.

## 0.7.0 -- 2020-10-13

#### Breaking Changes

- The return type for `LoopHandle::insert_source` was renamed as
  `RegistrationToken` and can be used in `{enable,disable,update,remove,kill}`
  just like before.
- Allow non-`'static` event sources and callbacks, so they can hold references
  to other values.
  - `LoopHandle::with_source` was removed. To achieve the same behaviour, use a
    `Dispatcher` and register it via the `LoopHandle::register_dispatcher`. The
    `EventSource` will be available using `Dispatcher::as_source_{ref,mut}`.
  - `LoopHandle::remove` doesn't return the event source any more. To achieve
    the same behaviour, use a `Dispatcher` and register it via the
    `LoopHandle::register_dispatcher`. After removing the `EventSource` with
    `LoopHandle::remove`, you will be able to call
    `Dispatcher::into_source_inner` to get ownership of the `EventSource`.
  - `LoopHandle::register_dispatcher` can be used in place of
    `LoopHandle::insert_source` when the source needs to be accessed after
    its insertion in the loop.
- `Interest` is changed into a struct to allow empty interest queries

#### Additions

- Introduce a futures executor as a new event source, behind the `executor` cargo
  feature.
- Introduce the `LoopHandle::adapt_io` method for creating `Async<F>` adapters to
  adapt IO objects for async use, powered by the event loop.

## 0.6.5 -- 2020-10-07

#### Fixes

- Channel now signals readinnes after the event has actually been sent, fixing a race
  condition where the event loop would try to read the message before it has been
  written.

## 0.6.4 -- 2020-08-30

#### Fixes

- Fix double borrow during dispatch when some event source is getting removed

## 0.6.3 -- 2020-08-27

#### Aditions

- Add support for `openbsd`, `netbsd`, and `dragonfly`.
- `InsertError<E>` now implements `std::error::Error`.

#### Changes

- Allow non-`'static` dispatch `Data`. `Data` is passed as an argument to the
  `callback`s while dispatching. This change allows defining `Data` types which
  can hold references to other values.
- `dispatch` now will retry on `EINTR`.

## 0.6.2 -- 2020-04-23

- Update the README and keywords for crates.io

## 0.6.1 -- 2020-04-22

- Introduce `LoopHandle::kill` to allow dropping a source from within its callback

## 0.6.0 -- 2020-04-22

- Drop the `mio` dependency
- **Breaking Change**: Significantly rework the `calloop` API, notably:
  - Event sources are now owned by the `EventLoop`
  - Users can now again set the polling mode (Level/Edge/OneShot)
- Introduce the `Ping` event source

## 0.5.2 -- 2020-04-14

- `channel::Channel` is now `Send`, allowing you to create a channel in one thread and sending
  its receiving end to an other thread for event loop insertion.

## 0.5.1 -- 2020-03-14

- Update `mio` to `0.7`

## 0.5.0 -- 2020-02-07

- Update to 2018 edition
- Update `nix` dependency to `0.17`
- **Breaking** Update `mio` dependency to `0.7.0-alpha.1`. The API of `calloop` for custom
  event sources significantly changed, and the channel and timer event sources are now
  implemented in `calloop` rather than pulled from `mio-extras`.

## 0.4.4 -- 2019-06-13

- Update `nix` dependency to `0.14`

## 0.4.3 -- 2019-02-17

- Update `mio` dependency
- Update `nix` dependency

## 0.4.2 -- 2018-11-15

- Implement `Debug` for `InsertError`.

## 0.4.1 -- 2018-11-14

- Disable the `sources::signal` module on FreeBSD so that the library can be built on this
  platform.

## 0.4.0 -- 2018-11-04

- **Breaking** Use `mio-extras` instead of `mio-more` which is not maintained.
- **Breaking** Reexport `mio` rather than selectively re-exporting some of its types.
- Add methods to `Generic` to retrive the inner `Rc` and construct it from an `Rc`
- **Breaking** `LoopHandle::insert_source` now allows to retrieve the source on error.

## 0.3.2 -- 2018-09-25

- Fix the contents of `EventedRawFd` which was erroneously not public.

## 0.3.1 -- 2018-09-25

- introduce `EventedRawFd` as a special case for the `Generic` event source, for when
  you really have to manipulate raw fds
- Don't panic when the removal of an event source trigger the removal of an other one

## 0.3.0 -- 2018-09-10

- Fixed a bug where inserting an event source from within a callback caused a panic.
- **[breaking]** Erase the `Data` type parameter from `Source` and `Idle`, for
  improved ergonomics.

## 0.2.2 -- 2018-09-10

- Introduce an `EventLoop::run` method, as well as the `LoopSignal` handle allowing to
  wakeup or stop the event loop from anywhere.

## 0.2.1 -- 2018-09-01

- Use `FnOnce` for insertion in idle callbacks.

## 0.2.0 -- 2018-08-30

- **[breaking]** Add a `&mut shared_data` argument to `EventLoop::dispatch(..)` to share data
  between callbacks.

## 0.1.1 -- 2018-08-29

- `Generic` event source for wrapping arbitrary `Evented` types
- timer event sources
- UNIX signal event sources
- channel event sources

## 0.1.0 -- 2018-08-24

Initial release<|MERGE_RESOLUTION|>--- conflicted
+++ resolved
@@ -2,19 +2,17 @@
 
 ## Unreleased
 
-<<<<<<< HEAD
-## 0.10.2 -- 2022-11-08
-
-#### Bugfixes
-
-- The return value of `LoopHandle::insert_idle` no longer borrows the `LoopHandle`.
-=======
 #### Breaking changes
 
 - **Breaking:** The `TransientSource` is now an opaque type. It provides API methods for removing or
   replacing the wrapped source. This mitigates a potential leak of registration data if the
   TransientSource is replaced by direct assignment in a parent source.
->>>>>>> 99796f9e
+  
+## 0.10.2 -- 2022-11-08
+
+#### Bugfixes
+
+- The return value of `LoopHandle::insert_idle` no longer borrows the `LoopHandle`.
 
 ## 0.10.1 -- 2022-06-20
 
